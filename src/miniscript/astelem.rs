--- conflicted
+++ resolved
@@ -133,9 +133,6 @@
     }
 }
 
-<<<<<<< HEAD
-impl<Pk: FromStrKey, Ctx: ScriptContext> crate::expression::FromTree for Arc<Terminal<Pk, Ctx>> {
-=======
 fn fmt_1<D: fmt::Debug + fmt::Display>(
     f: &mut fmt::Formatter,
     name: &str,
@@ -239,10 +236,7 @@
     fn fmt(&self, f: &mut fmt::Formatter) -> fmt::Result { self.conditional_fmt(f, false) }
 }
 
-impl<Pk: crate::FromStrKey, Ctx: ScriptContext> crate::expression::FromTree
-    for Arc<Terminal<Pk, Ctx>>
-{
->>>>>>> 395aab81
+impl<Pk: FromStrKey, Ctx: ScriptContext> crate::expression::FromTree for Arc<Terminal<Pk, Ctx>> {
     fn from_tree(top: &expression::Tree) -> Result<Arc<Terminal<Pk, Ctx>>, Error> {
         Ok(Arc::new(expression::FromTree::from_tree(top)?))
     }
